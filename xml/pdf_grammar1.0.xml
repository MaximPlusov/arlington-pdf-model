--- conflicted
+++ resolved
@@ -746,11 +746,7 @@
          <SPECIAL_CASE/>
       </ENTRY>
    </OBJECT>
-<<<<<<< HEAD
-   <OBJECT id="DocInfo" object_number="017">
-=======
    <OBJECT id="DocInfo" object_number="020">
->>>>>>> 847a5ffa
       <ENTRY>
          <NAME>Author</NAME>
          <VALUES>
@@ -800,56 +796,7 @@
          <SPECIAL_CASE/>
       </ENTRY>
    </OBJECT>
-<<<<<<< HEAD
-   <OBJECT id="EmbeddedFileStream" object_number="018">
-      <ENTRY>
-         <NAME>Length</NAME>
-         <VALUES>
-            <VALUE type="integer"/>
-         </VALUES>
-         <REQUIRED>true</REQUIRED>
-         <INDIRECT_REFERENCE>false</INDIRECT_REFERENCE>
-         <INHERITABLE>false</INHERITABLE>
-         <INTRODUCED>1.0</INTRODUCED>
-         <DEPRECATED/>
-         <SPECIAL_CASE/>
-      </ENTRY>
-      <ENTRY>
-         <NAME>Filter</NAME>
-         <VALUES>
-            <VALUE type="array">ArrayOfFilterNames</VALUE>
-            <VALUE type="name"/>
-         </VALUES>
-         <REQUIRED>false</REQUIRED>
-         <INDIRECT_REFERENCE>false</INDIRECT_REFERENCE>
-         <INHERITABLE>false</INHERITABLE>
-         <INTRODUCED>1.0</INTRODUCED>
-         <DEPRECATED/>
-         <SPECIAL_CASE/>
-      </ENTRY>
-      <ENTRY>
-         <NAME>DecodeParms</NAME>
-         <VALUES>
-            <VALUE type="array">ArrayOfDecodeParams</VALUE>
-            <VALUE type="dictionary">FilterLZWDecode</VALUE>
-            <VALUE type="dictionary">FilterFlateDecode</VALUE>
-            <VALUE type="dictionary">FilterCCITTFaxDecode</VALUE>
-            <VALUE type="dictionary">FilterJBIG2Decode</VALUE>
-            <VALUE type="dictionary">FilterDCTDecode</VALUE>
-            <VALUE type="dictionary">FilterCrypt</VALUE>
-         </VALUES>
-         <REQUIRED>false</REQUIRED>
-         <INDIRECT_REFERENCE>false</INDIRECT_REFERENCE>
-         <INHERITABLE>false</INHERITABLE>
-         <INTRODUCED>1.0</INTRODUCED>
-         <DEPRECATED/>
-         <SPECIAL_CASE/>
-      </ENTRY>
-   </OBJECT>
-   <OBJECT id="Encoding" object_number="019">
-=======
    <OBJECT id="Encoding" object_number="021">
->>>>>>> 847a5ffa
       <ENTRY>
          <NAME>Type</NAME>
          <VALUES>
@@ -889,25 +836,7 @@
          <SPECIAL_CASE>should not be used with TrueType fonts</SPECIAL_CASE>
       </ENTRY>
    </OBJECT>
-<<<<<<< HEAD
-   <OBJECT id="Extensions" object_number="020">
-      <ENTRY>
-         <NAME>Type</NAME>
-         <VALUES>
-            <VALUE type="name">Extensions</VALUE>
-         </VALUES>
-         <REQUIRED>false</REQUIRED>
-         <INDIRECT_REFERENCE>false</INDIRECT_REFERENCE>
-         <INHERITABLE>false</INHERITABLE>
-         <INTRODUCED>1.0</INTRODUCED>
-         <DEPRECATED/>
-         <SPECIAL_CASE/>
-      </ENTRY>
-   </OBJECT>
-   <OBJECT id="FileTrailer" object_number="021">
-=======
    <OBJECT id="FileTrailer" object_number="022">
->>>>>>> 847a5ffa
       <ENTRY>
          <NAME>Size</NAME>
          <VALUES>
@@ -957,7 +886,7 @@
          <SPECIAL_CASE/>
       </ENTRY>
    </OBJECT>
-   <OBJECT id="FilterCCITTFaxDecode" object_number="022">
+   <OBJECT id="FilterCCITTFaxDecode" object_number="023">
       <ENTRY>
          <NAME>K</NAME>
          <VALUES>
@@ -1063,7 +992,7 @@
          <SPECIAL_CASE/>
       </ENTRY>
    </OBJECT>
-   <OBJECT id="FilterDCTDecode" object_number="023">
+   <OBJECT id="FilterDCTDecode" object_number="024">
       <ENTRY>
          <NAME>ColorTransform</NAME>
          <VALUES>
@@ -1078,7 +1007,7 @@
          <SPECIAL_CASE/>
       </ENTRY>
    </OBJECT>
-   <OBJECT id="FilterLZWDecode" object_number="024">
+   <OBJECT id="FilterLZWDecode" object_number="025">
       <ENTRY>
          <NAME>Predictor</NAME>
          <VALUES>
@@ -1154,7 +1083,7 @@
          <SPECIAL_CASE/>
       </ENTRY>
    </OBJECT>
-   <OBJECT id="FontDescriptor" object_number="025">
+   <OBJECT id="FontDescriptor" object_number="026">
       <ENTRY>
          <NAME>Type</NAME>
          <VALUES>
@@ -1354,7 +1283,7 @@
          <SPECIAL_CASE/>
       </ENTRY>
    </OBJECT>
-   <OBJECT id="FontDescriptorTrueType" object_number="026">
+   <OBJECT id="FontDescriptorTrueType" object_number="027">
       <ENTRY>
          <NAME>Type</NAME>
          <VALUES>
@@ -1542,7 +1471,7 @@
          <SPECIAL_CASE/>
       </ENTRY>
    </OBJECT>
-   <OBJECT id="FontDescriptorType1" object_number="027">
+   <OBJECT id="FontDescriptorType1" object_number="028">
       <ENTRY>
          <NAME>Type</NAME>
          <VALUES>
@@ -1742,7 +1671,7 @@
          <SPECIAL_CASE/>
       </ENTRY>
    </OBJECT>
-   <OBJECT id="FontFile" object_number="028">
+   <OBJECT id="FontFile" object_number="029">
       <ENTRY>
          <NAME>Length1</NAME>
          <VALUES>
@@ -1780,7 +1709,7 @@
          <SPECIAL_CASE/>
       </ENTRY>
    </OBJECT>
-   <OBJECT id="FontFileType1" object_number="029">
+   <OBJECT id="FontFileType1" object_number="030">
       <ENTRY>
          <NAME>Length1</NAME>
          <VALUES>
@@ -1830,7 +1759,7 @@
          <SPECIAL_CASE/>
       </ENTRY>
    </OBJECT>
-   <OBJECT id="FontMap" object_number="030">
+   <OBJECT id="FontMap" object_number="031">
       <ENTRY>
          <NAME>*</NAME>
          <VALUES>
@@ -1850,7 +1779,7 @@
          <SPECIAL_CASE/>
       </ENTRY>
    </OBJECT>
-   <OBJECT id="FontMultipleMaster" object_number="031">
+   <OBJECT id="FontMultipleMaster" object_number="032">
       <ENTRY>
          <NAME>Type</NAME>
          <VALUES>
@@ -1963,7 +1892,7 @@
          <SPECIAL_CASE/>
       </ENTRY>
    </OBJECT>
-   <OBJECT id="FontTrueType" object_number="032">
+   <OBJECT id="FontTrueType" object_number="033">
       <ENTRY>
          <NAME>Type</NAME>
          <VALUES>
@@ -2076,7 +2005,7 @@
          <SPECIAL_CASE/>
       </ENTRY>
    </OBJECT>
-   <OBJECT id="FontType1" object_number="033">
+   <OBJECT id="FontType1" object_number="034">
       <ENTRY>
          <NAME>Type</NAME>
          <VALUES>
@@ -2176,432 +2105,68 @@
       <ENTRY>
          <NAME>Encoding</NAME>
          <VALUES>
-<<<<<<< HEAD
-            <VALUE type="dictionary">Encoding</VALUE>
-            <VALUE type="name"/>
-         </VALUES>
-         <REQUIRED>false</REQUIRED>
-         <INDIRECT_REFERENCE>false</INDIRECT_REFERENCE>
-         <INHERITABLE>false</INHERITABLE>
-         <INTRODUCED>1.0</INTRODUCED>
-         <DEPRECATED/>
-         <SPECIAL_CASE/>
-      </ENTRY>
-   </OBJECT>
-   <OBJECT id="FontType3" object_number="034">
-      <ENTRY>
-         <NAME>Type</NAME>
-         <VALUES>
-            <VALUE type="name">Font</VALUE>
-         </VALUES>
-         <REQUIRED>true</REQUIRED>
-         <INDIRECT_REFERENCE>false</INDIRECT_REFERENCE>
-         <INHERITABLE>false</INHERITABLE>
-         <INTRODUCED>1.0</INTRODUCED>
-         <DEPRECATED/>
-         <SPECIAL_CASE/>
-      </ENTRY>
-      <ENTRY>
-         <NAME>Subtype</NAME>
-         <VALUES>
-            <VALUE type="name">Type3</VALUE>
-         </VALUES>
-         <REQUIRED>true</REQUIRED>
-         <INDIRECT_REFERENCE>false</INDIRECT_REFERENCE>
-         <INHERITABLE>false</INHERITABLE>
-         <INTRODUCED>1.0</INTRODUCED>
-         <DEPRECATED/>
-         <SPECIAL_CASE/>
-      </ENTRY>
-      <ENTRY>
-         <NAME>Name</NAME>
-         <VALUES>
-            <VALUE type="name"/>
-         </VALUES>
-         <REQUIRED>false</REQUIRED>
-         <INDIRECT_REFERENCE>false</INDIRECT_REFERENCE>
-         <INHERITABLE>false</INHERITABLE>
-         <INTRODUCED>1.0</INTRODUCED>
-         <DEPRECATED/>
-         <SPECIAL_CASE>required in 1.0</SPECIAL_CASE>
-      </ENTRY>
-      <ENTRY>
-         <NAME>FontBBox</NAME>
-         <VALUES>
-            <VALUE type="rectangle"/>
-         </VALUES>
-         <REQUIRED>true</REQUIRED>
-         <INDIRECT_REFERENCE>false</INDIRECT_REFERENCE>
-         <INHERITABLE>false</INHERITABLE>
-         <INTRODUCED>1.0</INTRODUCED>
-         <DEPRECATED/>
-         <SPECIAL_CASE/>
-      </ENTRY>
-      <ENTRY>
-         <NAME>FontMatrix</NAME>
-         <VALUES>
-            <VALUE type="array">Matrix</VALUE>
-         </VALUES>
-         <REQUIRED>true</REQUIRED>
-         <INDIRECT_REFERENCE>false</INDIRECT_REFERENCE>
-         <INHERITABLE>false</INHERITABLE>
-         <INTRODUCED>1.0</INTRODUCED>
-         <DEPRECATED/>
-         <SPECIAL_CASE/>
-      </ENTRY>
-      <ENTRY>
-         <NAME>CharProcs</NAME>
-         <VALUES>
-            <VALUE type="dictionary">CharProcMap</VALUE>
-         </VALUES>
-         <REQUIRED>true</REQUIRED>
-         <INDIRECT_REFERENCE>false</INDIRECT_REFERENCE>
-         <INHERITABLE>false</INHERITABLE>
-         <INTRODUCED>1.0</INTRODUCED>
-         <DEPRECATED/>
-         <SPECIAL_CASE/>
-      </ENTRY>
-      <ENTRY>
-         <NAME>Encoding</NAME>
-         <VALUES>
-            <VALUE type="dictionary">Encoding</VALUE>
-         </VALUES>
-         <REQUIRED>true</REQUIRED>
-         <INDIRECT_REFERENCE>false</INDIRECT_REFERENCE>
-         <INHERITABLE>false</INHERITABLE>
-         <INTRODUCED>1.0</INTRODUCED>
-         <DEPRECATED/>
-         <SPECIAL_CASE>type name allowed in 1.7</SPECIAL_CASE>
-      </ENTRY>
-      <ENTRY>
-         <NAME>FirstChar</NAME>
-         <VALUES>
-            <VALUE type="integer"/>
-         </VALUES>
-         <REQUIRED>true</REQUIRED>
-         <INDIRECT_REFERENCE>false</INDIRECT_REFERENCE>
-         <INHERITABLE>false</INHERITABLE>
-         <INTRODUCED>1.0</INTRODUCED>
-         <DEPRECATED/>
-         <SPECIAL_CASE/>
-      </ENTRY>
-      <ENTRY>
-         <NAME>LastChar</NAME>
-         <VALUES>
-            <VALUE type="integer"/>
-         </VALUES>
-         <REQUIRED>true</REQUIRED>
-         <INDIRECT_REFERENCE>false</INDIRECT_REFERENCE>
-         <INHERITABLE>false</INHERITABLE>
-         <INTRODUCED>1.0</INTRODUCED>
-         <DEPRECATED/>
-         <SPECIAL_CASE/>
-      </ENTRY>
-      <ENTRY>
-         <NAME>Widths</NAME>
-         <VALUES>
-            <VALUE type="array">ArrayOfIntegersGeneral</VALUE>
-         </VALUES>
-         <REQUIRED>true</REQUIRED>
-         <INDIRECT_REFERENCE>false</INDIRECT_REFERENCE>
-         <INHERITABLE>false</INHERITABLE>
-         <INTRODUCED>1.0</INTRODUCED>
-         <DEPRECATED/>
-         <SPECIAL_CASE/>
-      </ENTRY>
-      <ENTRY>
-         <NAME>FontDescriptor</NAME>
-         <VALUES>
-            <VALUE type="dictionary">FontDescriptor</VALUE>
-         </VALUES>
-         <REQUIRED>false</REQUIRED>
-         <INDIRECT_REFERENCE>true</INDIRECT_REFERENCE>
-         <INHERITABLE>false</INHERITABLE>
-         <INTRODUCED>1.0</INTRODUCED>
-         <DEPRECATED/>
-         <SPECIAL_CASE>required in tagged pdf</SPECIAL_CASE>
-      </ENTRY>
-   </OBJECT>
-   <OBJECT id="Outline" object_number="035">
-      <ENTRY>
-         <NAME>Type</NAME>
-         <VALUES>
-            <VALUE type="name">Outlines</VALUE>
-         </VALUES>
-         <REQUIRED>false</REQUIRED>
-         <INDIRECT_REFERENCE>false</INDIRECT_REFERENCE>
-         <INHERITABLE>false</INHERITABLE>
-         <INTRODUCED>1.0</INTRODUCED>
-         <DEPRECATED/>
-         <SPECIAL_CASE/>
-      </ENTRY>
-      <ENTRY>
-         <NAME>First</NAME>
-         <VALUES>
-            <VALUE type="dictionary">OutlineItem</VALUE>
-         </VALUES>
-         <REQUIRED>false</REQUIRED>
-         <INDIRECT_REFERENCE>true</INDIRECT_REFERENCE>
-         <INHERITABLE>false</INHERITABLE>
-         <INTRODUCED>1.0</INTRODUCED>
-         <DEPRECATED/>
-         <SPECIAL_CASE/>
-      </ENTRY>
-      <ENTRY>
-         <NAME>Last</NAME>
-         <VALUES>
-            <VALUE type="dictionary">OutlineItem</VALUE>
-         </VALUES>
-         <REQUIRED>false</REQUIRED>
-         <INDIRECT_REFERENCE>true</INDIRECT_REFERENCE>
-         <INHERITABLE>false</INHERITABLE>
-         <INTRODUCED>1.0</INTRODUCED>
-         <DEPRECATED/>
-         <SPECIAL_CASE/>
-      </ENTRY>
-      <ENTRY>
-         <NAME>Count</NAME>
-         <VALUES>
-            <VALUE type="integer">value&gt;=0</VALUE>
-         </VALUES>
-         <REQUIRED>false</REQUIRED>
-         <INDIRECT_REFERENCE>false</INDIRECT_REFERENCE>
-         <INHERITABLE>false</INHERITABLE>
-         <INTRODUCED>1.0</INTRODUCED>
-         <DEPRECATED/>
-         <SPECIAL_CASE/>
-      </ENTRY>
-   </OBJECT>
-   <OBJECT id="OutlineItem" object_number="036">
-      <ENTRY>
-         <NAME>Title</NAME>
-         <VALUES>
-            <VALUE type="string-text"/>
-         </VALUES>
-         <REQUIRED>true</REQUIRED>
-         <INDIRECT_REFERENCE>false</INDIRECT_REFERENCE>
-         <INHERITABLE>false</INHERITABLE>
-         <INTRODUCED>1.0</INTRODUCED>
-         <DEPRECATED/>
-         <SPECIAL_CASE/>
-      </ENTRY>
-      <ENTRY>
-         <NAME>Parent</NAME>
-         <VALUES>
-            <VALUE type="dictionary">OutlineItem</VALUE>
-            <VALUE type="dictionary">Outline</VALUE>
-         </VALUES>
-         <REQUIRED>true</REQUIRED>
-         <INDIRECT_REFERENCE>true</INDIRECT_REFERENCE>
-         <INHERITABLE>false</INHERITABLE>
-         <INTRODUCED>1.0</INTRODUCED>
-         <DEPRECATED/>
-         <SPECIAL_CASE/>
-      </ENTRY>
-      <ENTRY>
-         <NAME>Prev</NAME>
-         <VALUES>
-            <VALUE type="dictionary">OutlineItem</VALUE>
-         </VALUES>
-         <REQUIRED>false</REQUIRED>
-         <INDIRECT_REFERENCE>true</INDIRECT_REFERENCE>
-         <INHERITABLE>false</INHERITABLE>
-         <INTRODUCED>1.0</INTRODUCED>
-         <DEPRECATED/>
-         <SPECIAL_CASE/>
-      </ENTRY>
-      <ENTRY>
-         <NAME>Next</NAME>
-         <VALUES>
-            <VALUE type="dictionary">OutlineItem</VALUE>
-         </VALUES>
-         <REQUIRED>false</REQUIRED>
-         <INDIRECT_REFERENCE>true</INDIRECT_REFERENCE>
-         <INHERITABLE>false</INHERITABLE>
-         <INTRODUCED>1.0</INTRODUCED>
-         <DEPRECATED/>
-         <SPECIAL_CASE/>
-      </ENTRY>
-      <ENTRY>
-         <NAME>First</NAME>
-         <VALUES>
-            <VALUE type="dictionary">OutlineItem</VALUE>
-         </VALUES>
-         <REQUIRED>false</REQUIRED>
-         <INDIRECT_REFERENCE>true</INDIRECT_REFERENCE>
-         <INHERITABLE>false</INHERITABLE>
-         <INTRODUCED>1.0</INTRODUCED>
-         <DEPRECATED/>
-         <SPECIAL_CASE/>
-      </ENTRY>
-      <ENTRY>
-         <NAME>Last</NAME>
-         <VALUES>
-            <VALUE type="dictionary">OutlineItem</VALUE>
-         </VALUES>
-         <REQUIRED>false</REQUIRED>
-         <INDIRECT_REFERENCE>true</INDIRECT_REFERENCE>
-         <INHERITABLE>false</INHERITABLE>
-         <INTRODUCED>1.0</INTRODUCED>
-         <DEPRECATED/>
-         <SPECIAL_CASE/>
-      </ENTRY>
-      <ENTRY>
-         <NAME>Count</NAME>
-         <VALUES>
-            <VALUE type="integer"/>
-         </VALUES>
-         <REQUIRED>false</REQUIRED>
-         <INDIRECT_REFERENCE>false</INDIRECT_REFERENCE>
-         <INHERITABLE>false</INHERITABLE>
-         <INTRODUCED>1.0</INTRODUCED>
-         <DEPRECATED/>
-         <SPECIAL_CASE/>
-      </ENTRY>
-      <ENTRY>
-         <NAME>Dest</NAME>
-         <VALUES>
-            <VALUE type="array">DestXYZ</VALUE>
-            <VALUE type="array">Dest0</VALUE>
-            <VALUE type="array">Dest1</VALUE>
-            <VALUE type="array">Dest4</VALUE>
-            <VALUE type="name"/>
-            <VALUE type="string-byte"/>
-=======
             <VALUE type="dictionary">fn:SinceVersion(1.0,Encoding)</VALUE>
             <VALUE type="name">MacRomanEncoding</VALUE>
             <VALUE type="name">MacExpertEncoding</VALUE>
             <VALUE type="name">WinAnsiEncoding</VALUE>
->>>>>>> 847a5ffa
-         </VALUES>
-         <REQUIRED>false</REQUIRED>
-         <INDIRECT_REFERENCE>false</INDIRECT_REFERENCE>
-         <INHERITABLE>false</INHERITABLE>
-         <INTRODUCED>1.0</INTRODUCED>
-         <DEPRECATED/>
-         <SPECIAL_CASE/>
-      </ENTRY>
-   </OBJECT>
-<<<<<<< HEAD
-   <OBJECT id="PageObject" object_number="037">
+         </VALUES>
+         <REQUIRED>false</REQUIRED>
+         <INDIRECT_REFERENCE>false</INDIRECT_REFERENCE>
+         <INHERITABLE>false</INHERITABLE>
+         <INTRODUCED>1.0</INTRODUCED>
+         <DEPRECATED/>
+         <SPECIAL_CASE/>
+      </ENTRY>
+   </OBJECT>
+   <OBJECT id="FontType3" object_number="035">
       <ENTRY>
          <NAME>Type</NAME>
          <VALUES>
-            <VALUE type="name">Page</VALUE>
-         </VALUES>
-         <REQUIRED>true</REQUIRED>
-         <INDIRECT_REFERENCE>false</INDIRECT_REFERENCE>
-         <INHERITABLE>false</INHERITABLE>
-         <INTRODUCED>1.0</INTRODUCED>
-         <DEPRECATED/>
-         <SPECIAL_CASE/>
-      </ENTRY>
-      <ENTRY>
-         <NAME>Parent</NAME>
-         <VALUES>
-            <VALUE type="dictionary">PageTreeNode</VALUE>
-            <VALUE type="dictionary">PageTreeNodeRoot</VALUE>
-         </VALUES>
-         <REQUIRED>true</REQUIRED>
-         <INDIRECT_REFERENCE>true</INDIRECT_REFERENCE>
-         <INHERITABLE>false</INHERITABLE>
-         <INTRODUCED>1.0</INTRODUCED>
-         <DEPRECATED/>
-         <SPECIAL_CASE/>
-      </ENTRY>
-      <ENTRY>
-         <NAME>Resources</NAME>
-         <VALUES>
-            <VALUE type="dictionary">Resource</VALUE>
-         </VALUES>
-         <REQUIRED>true</REQUIRED>
-         <INDIRECT_REFERENCE>false</INDIRECT_REFERENCE>
-         <INHERITABLE>true</INHERITABLE>
-         <INTRODUCED>1.0</INTRODUCED>
-         <DEPRECATED/>
-         <SPECIAL_CASE/>
-      </ENTRY>
-      <ENTRY>
-         <NAME>MediaBox</NAME>
+            <VALUE type="name">Font</VALUE>
+         </VALUES>
+         <REQUIRED>true</REQUIRED>
+         <INDIRECT_REFERENCE>false</INDIRECT_REFERENCE>
+         <INHERITABLE>false</INHERITABLE>
+         <INTRODUCED>1.0</INTRODUCED>
+         <DEPRECATED/>
+         <SPECIAL_CASE/>
+      </ENTRY>
+      <ENTRY>
+         <NAME>Subtype</NAME>
+         <VALUES>
+            <VALUE type="name">Type3</VALUE>
+         </VALUES>
+         <REQUIRED>true</REQUIRED>
+         <INDIRECT_REFERENCE>false</INDIRECT_REFERENCE>
+         <INHERITABLE>false</INHERITABLE>
+         <INTRODUCED>1.0</INTRODUCED>
+         <DEPRECATED/>
+         <SPECIAL_CASE/>
+      </ENTRY>
+      <ENTRY>
+         <NAME>Name</NAME>
+         <VALUES>
+            <VALUE type="name"/>
+         </VALUES>
+         <REQUIRED>fn:IsRequired(fn:IsPDFVersion(1.0))</REQUIRED>
+         <INDIRECT_REFERENCE>false</INDIRECT_REFERENCE>
+         <INHERITABLE>false</INHERITABLE>
+         <INTRODUCED>1.0</INTRODUCED>
+         <DEPRECATED/>
+         <SPECIAL_CASE/>
+      </ENTRY>
+      <ENTRY>
+         <NAME>FontBBox</NAME>
          <VALUES>
             <VALUE type="rectangle"/>
          </VALUES>
          <REQUIRED>true</REQUIRED>
          <INDIRECT_REFERENCE>false</INDIRECT_REFERENCE>
-         <INHERITABLE>true</INHERITABLE>
-         <INTRODUCED>1.0</INTRODUCED>
-         <DEPRECATED/>
-         <SPECIAL_CASE/>
-      </ENTRY>
-      <ENTRY>
-         <NAME>CropBox</NAME>
-         <VALUES>
-            <VALUE type="rectangle"/>
-            <DEFAULT_VALUE>@MediaBox</DEFAULT_VALUE>
-         </VALUES>
-         <REQUIRED>false</REQUIRED>
-         <INDIRECT_REFERENCE>false</INDIRECT_REFERENCE>
-         <INHERITABLE>true</INHERITABLE>
-         <INTRODUCED>1.0</INTRODUCED>
-         <DEPRECATED/>
-         <SPECIAL_CASE/>
-      </ENTRY>
-=======
-   <OBJECT id="FontType3" object_number="035">
->>>>>>> 847a5ffa
-      <ENTRY>
-         <NAME>Type</NAME>
-         <VALUES>
-            <VALUE type="name">Font</VALUE>
-         </VALUES>
-         <REQUIRED>true</REQUIRED>
-         <INDIRECT_REFERENCE>false</INDIRECT_REFERENCE>
-         <INHERITABLE>false</INHERITABLE>
-         <INTRODUCED>1.0</INTRODUCED>
-         <DEPRECATED/>
-         <SPECIAL_CASE/>
-      </ENTRY>
-      <ENTRY>
-         <NAME>Subtype</NAME>
-         <VALUES>
-            <VALUE type="name">Type3</VALUE>
-         </VALUES>
-         <REQUIRED>true</REQUIRED>
-         <INDIRECT_REFERENCE>false</INDIRECT_REFERENCE>
-         <INHERITABLE>false</INHERITABLE>
-         <INTRODUCED>1.0</INTRODUCED>
-         <DEPRECATED/>
-         <SPECIAL_CASE/>
-      </ENTRY>
-      <ENTRY>
-         <NAME>Name</NAME>
-         <VALUES>
-            <VALUE type="name"/>
-         </VALUES>
-         <REQUIRED>fn:IsRequired(fn:IsPDFVersion(1.0))</REQUIRED>
-         <INDIRECT_REFERENCE>false</INDIRECT_REFERENCE>
-         <INHERITABLE>false</INHERITABLE>
-         <INTRODUCED>1.0</INTRODUCED>
-         <DEPRECATED/>
-         <SPECIAL_CASE/>
-      </ENTRY>
-      <ENTRY>
-         <NAME>FontBBox</NAME>
-         <VALUES>
-            <VALUE type="rectangle"/>
-         </VALUES>
-         <REQUIRED>true</REQUIRED>
-         <INDIRECT_REFERENCE>false</INDIRECT_REFERENCE>
-         <INHERITABLE>false</INHERITABLE>
-         <INTRODUCED>1.0</INTRODUCED>
-         <DEPRECATED/>
-         <SPECIAL_CASE/>
-      </ENTRY>
-<<<<<<< HEAD
-   </OBJECT>
-   <OBJECT id="PageTreeNode" object_number="038">
-=======
->>>>>>> 847a5ffa
+         <INHERITABLE>false</INHERITABLE>
+         <INTRODUCED>1.0</INTRODUCED>
+         <DEPRECATED/>
+         <SPECIAL_CASE/>
+      </ENTRY>
       <ENTRY>
          <NAME>FontMatrix</NAME>
          <VALUES>
@@ -2700,11 +2265,6 @@
          <DEPRECATED/>
          <SPECIAL_CASE/>
       </ENTRY>
-<<<<<<< HEAD
-   </OBJECT>
-   <OBJECT id="PageTreeNodeRoot" object_number="039">
-=======
->>>>>>> 847a5ffa
       <ENTRY>
          <NAME>1</NAME>
          <VALUES>
@@ -2800,11 +2360,6 @@
          <DEPRECATED/>
          <SPECIAL_CASE/>
       </ENTRY>
-<<<<<<< HEAD
-   </OBJECT>
-   <OBJECT id="Resource" object_number="040">
-=======
->>>>>>> 847a5ffa
       <ENTRY>
          <NAME>4</NAME>
          <VALUES>
@@ -2880,11 +2435,7 @@
          <SPECIAL_CASE/>
       </ENTRY>
    </OBJECT>
-<<<<<<< HEAD
-   <OBJECT id="SoundObject" object_number="041">
-=======
    <OBJECT id="OutlineItem" object_number="039">
->>>>>>> 847a5ffa
       <ENTRY>
          <NAME>Title</NAME>
          <VALUES>
@@ -2922,11 +2473,6 @@
          <DEPRECATED/>
          <SPECIAL_CASE/>
       </ENTRY>
-<<<<<<< HEAD
-   </OBJECT>
-   <OBJECT id="Stream" object_number="042">
-=======
->>>>>>> 847a5ffa
       <ENTRY>
          <NAME>Next</NAME>
          <VALUES>
@@ -2963,11 +2509,6 @@
          <DEPRECATED/>
          <SPECIAL_CASE/>
       </ENTRY>
-<<<<<<< HEAD
-   </OBJECT>
-   <OBJECT id="Thumbnail" object_number="043">
-=======
->>>>>>> 847a5ffa
       <ENTRY>
          <NAME>Count</NAME>
          <VALUES>
@@ -3075,10 +2616,6 @@
          <DEPRECATED/>
          <SPECIAL_CASE/>
       </ENTRY>
-<<<<<<< HEAD
-   </OBJECT>
-   <OBJECT id="XObjectFormPrinterMark" object_number="044">
-=======
       <ENTRY>
          <NAME>Rotate</NAME>
          <VALUES>
@@ -3179,7 +2716,6 @@
          <DEPRECATED/>
          <SPECIAL_CASE/>
       </ENTRY>
->>>>>>> 847a5ffa
       <ENTRY>
          <NAME>MediaBox</NAME>
          <VALUES>
@@ -3192,11 +2728,6 @@
          <DEPRECATED/>
          <SPECIAL_CASE/>
       </ENTRY>
-<<<<<<< HEAD
-   </OBJECT>
-   <OBJECT id="XObjectFormTrapNet" object_number="045">
-=======
->>>>>>> 847a5ffa
       <ENTRY>
          <NAME>CropBox</NAME>
          <VALUES>
@@ -3325,11 +2856,6 @@
          <DEPRECATED/>
          <SPECIAL_CASE/>
       </ENTRY>
-<<<<<<< HEAD
-   </OBJECT>
-   <OBJECT id="XObjectFormType1" object_number="046">
-=======
->>>>>>> 847a5ffa
       <ENTRY>
          <NAME>XObject</NAME>
          <VALUES>
@@ -3421,11 +2947,7 @@
          <SPECIAL_CASE/>
       </ENTRY>
    </OBJECT>
-<<<<<<< HEAD
-   <OBJECT id="XObjectImage" object_number="047">
-=======
    <OBJECT id="Thumbnail" object_number="045">
->>>>>>> 847a5ffa
       <ENTRY>
          <NAME>Type</NAME>
          <VALUES>
@@ -3531,8 +3053,6 @@
          <SPECIAL_CASE/>
       </ENTRY>
       <ENTRY>
-<<<<<<< HEAD
-=======
          <NAME>Subtype</NAME>
          <VALUES>
             <VALUE type="name">Form</VALUE>
@@ -3582,13 +3102,10 @@
          <SPECIAL_CASE/>
       </ENTRY>
       <ENTRY>
->>>>>>> 847a5ffa
          <NAME>Name</NAME>
          <VALUES>
             <VALUE type="name"/>
          </VALUES>
-<<<<<<< HEAD
-=======
          <REQUIRED>fn:IsRequired(fn:BeforeVersion(1.3))</REQUIRED>
          <INDIRECT_REFERENCE>false</INDIRECT_REFERENCE>
          <INHERITABLE>false</INHERITABLE>
@@ -3660,16 +3177,10 @@
          <VALUES>
             <VALUE type="name">XObject</VALUE>
          </VALUES>
->>>>>>> 847a5ffa
-         <REQUIRED>false</REQUIRED>
-         <INDIRECT_REFERENCE>false</INDIRECT_REFERENCE>
-         <INHERITABLE>false</INHERITABLE>
-         <INTRODUCED>1.0</INTRODUCED>
-<<<<<<< HEAD
-         <DEPRECATED>2.0</DEPRECATED>
-         <SPECIAL_CASE/>
-      </ENTRY>
-=======
+         <REQUIRED>false</REQUIRED>
+         <INDIRECT_REFERENCE>false</INDIRECT_REFERENCE>
+         <INHERITABLE>false</INHERITABLE>
+         <INTRODUCED>1.0</INTRODUCED>
          <DEPRECATED/>
          <SPECIAL_CASE/>
       </ENTRY>
@@ -3862,7 +3373,6 @@
          <DEPRECATED/>
          <SPECIAL_CASE/>
       </ENTRY>
->>>>>>> 847a5ffa
    </OBJECT>
    <OBJECT id="XObjectMap" object_number="048">
       <ENTRY>
