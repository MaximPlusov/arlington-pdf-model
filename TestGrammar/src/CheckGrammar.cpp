///////////////////////////////////////////////////////////////////////////////
// CheckGrammar.cpp
// Copyright 2020 PDF Association, Inc. https://www.pdfa.org
//
// This material is based upon work supported by the Defense Advanced
// Research Projects Agency (DARPA) under Contract No. HR001119C0079.
// Any opinions, findings and conclusions or recommendations expressed
// in this material are those of the author(s) and do not necessarily
// reflect the views of the Defense Advanced Research Projects Agency
// (DARPA). Approved for public release.
//
// SPDX-License-Identifier: Apache-2.0
// Contributors: Roman Toda, Frantisek Forgac, Normex
///////////////////////////////////////////////////////////////////////////////

#include <exception>
#include <iostream>
#include <string>
#include <filesystem>

#include "Pdfix.h"
#include "CheckGrammar.h"
#include "GrammarFile.h"

void CheckGrammar(std::string& grammar_folder, std::ofstream& ofs) {
  // collecting all tsv starting from Catalog
  std::vector<std::string> processed;
  std::vector<std::string> to_process;
  //to_process.push_back("Catalog.tsv");
  to_process.push_back("FileTrailer.tsv");
  while (!to_process.empty()) {
    std::string gfile = to_process.back();
    to_process.pop_back();
    if (std::find(processed.begin(), processed.end(), gfile) == processed.end()) {
      processed.push_back(gfile);
      std::string gf = grammar_folder + gfile;
      CGrammarReader reader(gf);
      reader.load();
      const std::vector<std::vector<std::string>>& data = reader.get_data();
      for (size_t i = 1; i < data.size(); i++) {
        std::vector<std::string> vc = data[i];
        // does link exists ?
        // we have to parse pattern [lnk1,lnk2];[lnk3,lnk4];[]
<<<<<<< HEAD
        //if (vc[KEY_COLUMN] == "*") {
        //  ofs << "* in" << gfile << std::endl;
        //}
        if (vc[LINK_COLUMN] != "") {
          std::vector<std::string> links = split(vc[LINK_COLUMN], ';');
=======
        //if (vc[TSV_KEYNAME] == "*") {
        //  ofs << "* in" << gfile << std::endl;
        //}
        if (vc[TSV_LINK] != "") {
          std::vector<std::string> links = split(vc[TSV_LINK], ';');
>>>>>>> c94006cd
          for (auto type_link : links) {
            std::vector<std::string> direct_links = split(type_link.substr(1, type_link.size() - 2), ',');
            for (auto lnk : direct_links)
              if (lnk != "") to_process.push_back(lnk + ".tsv");
          }
        }
      }
    }
  }

  std::filesystem::path p(grammar_folder);
  for (const auto& entry : std::filesystem::directory_iterator(p)) 
    if (entry.is_regular_file() && entry.path().extension().string()==".tsv") {
      const auto file_name = entry.path().filename().string();
      if (std::find(processed.begin(), processed.end(), file_name) == processed.end()) {
        // file not reachable from Catalog
        ofs << "Can't reach from Trailer:" << file_name << std::endl;
      }
      std::string str = grammar_folder + file_name;
      CGrammarReader reader(str);
      if (!reader.load())
        ofs << "Can't load grammar file:" << file_name << std::endl;
      else reader.check(ofs);
    }
}


void CompareWithAdobe(std::wstring& adobe_file, std::string& grammar_folder, std::ofstream& ofs) {

}<|MERGE_RESOLUTION|>--- conflicted
+++ resolved
@@ -41,19 +41,11 @@
         std::vector<std::string> vc = data[i];
         // does link exists ?
         // we have to parse pattern [lnk1,lnk2];[lnk3,lnk4];[]
-<<<<<<< HEAD
-        //if (vc[KEY_COLUMN] == "*") {
-        //  ofs << "* in" << gfile << std::endl;
-        //}
-        if (vc[LINK_COLUMN] != "") {
-          std::vector<std::string> links = split(vc[LINK_COLUMN], ';');
-=======
         //if (vc[TSV_KEYNAME] == "*") {
         //  ofs << "* in" << gfile << std::endl;
         //}
         if (vc[TSV_LINK] != "") {
           std::vector<std::string> links = split(vc[TSV_LINK], ';');
->>>>>>> c94006cd
           for (auto type_link : links) {
             std::vector<std::string> direct_links = split(type_link.substr(1, type_link.size() - 2), ',');
             for (auto lnk : direct_links)
