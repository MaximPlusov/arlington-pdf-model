--- conflicted
+++ resolved
@@ -1,15 +1,7 @@
 Key	Type	SinceVersion	DeprecatedIn	Required	IndirectReference	Inheritable	DefaultValue	PossibleValues	SpecialCase	Link	Note
 Type	name	2.0		FALSE	FALSE	FALSE		[VRI]			
-<<<<<<< HEAD
-Cert	array	2.0		FALSE	FALSE	FALSE				[ArrayOfStreamsGeneral]	
-CRL	array	2.0		TRUE	FALSE	FALSE				[ArrayOfStreamsGeneral]	
-OCSP	array	2.0		TRUE	FALSE	FALSE				[ArrayOfStreamsGeneral]	
-TU	date	2.0		FALSE	FALSE	FALSE					
-TS	stream	2.0		FALSE	FALSE	FALSE				[Stream]	
-=======
 Cert	array	2.0		FALSE	FALSE	FALSE				[fn:SinceVersion(1.0,ArrayOfStreamsGeneral)]	
 CRL	array	2.0		TRUE	FALSE	FALSE				[fn:SinceVersion(1.0,ArrayOfStreamsGeneral)]	
 OCSP	array	2.0		TRUE	FALSE	FALSE				[fn:SinceVersion(1.0,ArrayOfStreamsGeneral)]	
 TU	date	2.0		FALSE	FALSE	FALSE					
-TS	stream	2.0		FALSE	TRUE	FALSE				[fn:SinceVersion(1.0,Stream)]	
->>>>>>> 847a5ffa
+TS	stream	2.0		FALSE	TRUE	FALSE				[fn:SinceVersion(1.0,Stream)]	